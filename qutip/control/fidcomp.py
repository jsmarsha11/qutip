# -*- coding: utf-8 -*-
# This file is part of QuTiP: Quantum Toolbox in Python.
#
#    Copyright (c) 2014 and later, Alexander J G Pitchford
#    All rights reserved.
#
#    Redistribution and use in source and binary forms, with or without
#    modification, are permitted provided that the following conditions are
#    met:
#
#    1. Redistributions of source code must retain the above copyright notice,
#       this list of conditions and the following disclaimer.
#
#    2. Redistributions in binary form must reproduce the above copyright
#       notice, this list of conditions and the following disclaimer in the
#       documentation and/or other materials provided with the distribution.
#
#    3. Neither the name of the QuTiP: Quantum Toolbox in Python nor the names
#       of its contributors may be used to endorse or promote products derived
#       from this software without specific prior written permission.
#
#    THIS SOFTWARE IS PROVIDED BY THE COPYRIGHT HOLDERS AND CONTRIBUTORS
#    "AS IS" AND ANY EXPRESS OR IMPLIED WARRANTIES, INCLUDING, BUT NOT
#    LIMITED TO, THE IMPLIED WARRANTIES OF MERCHANTABILITY AND FITNESS FOR A
#    PARTICULAR PURPOSE ARE DISCLAIMED. IN NO EVENT SHALL THE COPYRIGHT
#    HOLDER OR CONTRIBUTORS BE LIABLE FOR ANY DIRECT, INDIRECT, INCIDENTAL,
#    SPECIAL, EXEMPLARY, OR CONSEQUENTIAL DAMAGES (INCLUDING, BUT NOT
#    LIMITED TO, PROCUREMENT OF SUBSTITUTE GOODS OR SERVICES; LOSS OF USE,
#    DATA, OR PROFITS; OR BUSINESS INTERRUPTION) HOWEVER CAUSED AND ON ANY
#    THEORY OF LIABILITY, WHETHER IN CONTRACT, STRICT LIABILITY, OR TORT
#    (INCLUDING NEGLIGENCE OR OTHERWISE) ARISING IN ANY WAY OUT OF THE USE
#    OF THIS SOFTWARE, EVEN IF ADVISED OF THE POSSIBILITY OF SUCH DAMAGE.
###############################################################################

# @author: Alexander Pitchford
# @email1: agp1@aber.ac.uk
# @email2: alex.pitchford@gmail.com
# @organization: Aberystwyth University
# @supervisor: Daniel Burgarth

"""
Fidelity Computer

These classes calculate the fidelity error - function to be minimised
and fidelity error gradient, which is used to direct the optimisation

They may calculate the fidelity as an intermediary step, as in some case
e.g. unitary dynamics, this is more efficient

The idea is that different methods for computing the fidelity can be tried
and compared using simple configuration switches.

Note the methods in these classes were inspired by:
DYNAMO - Dynamic Framework for Quantum Optimal Control
See Machnes et.al., arXiv.1011.4874
The unitary dynamics fidelity is taken directly frm DYNAMO
The other fidelity measures are extensions, and the sources are given
in the class descriptions.
"""

import os
import numpy as np
# import scipy.linalg as la
import timeit
# QuTiP logging
import qutip.logging as logging
logger = logging.get_logger()
# QuTiP control modules
import qutip.control.errors as errors


class FideliyComputer:
    """
    Base class for all Fidelity Computers.
    This cannot be used directly. See subclass descriptions and choose
    one appropriate for the application
    Note: this must be instantiated with a Dynamics object, that is the
    container for the data that the methods operate on

    Attributes
    ----------
    log_level : integer
        level of messaging output from the logger.
        Options are attributes of qutip.logging,
        in decreasing levels of messaging, are:
        DEBUG_INTENSE, DEBUG_VERBOSE, DEBUG, INFO, WARN, ERROR, CRITICAL
        Anything WARN or above is effectively 'quiet' execution,
        assuming everything runs as expected.
        The default NOTSET implies that the level will be taken from
        the QuTiP settings file, which by default is WARN
        Note value should be set using set_log_level

    dimensional_norm : float
        Normalisation constant

    fid_norm_func : function
        Used to normalise the fidelity
        See SU and PSU options for the unitary dynamics

    grad_norm_func : function
        Used to normalise the fidelity gradient
        See SU and PSU options for the unitary dynamics

    uses_evo_t2end : boolean
        flag to specify whether the evo_t2end evolution operator
        (see Dynamics) is used by the FidelityComputer

    uses_evo_t2targ : boolean
        flag to specify whether the evo_t2targ evolution operator
         (see Dynamics) is used by the FidelityComputer

    fid_err : float
        Last computed value of the fidelity error

    fidelity : float
        Last computed value of the normalised fidelity

    fidelity_current : boolean
        flag to specify whether the fidelity / fid_err are based on the
        current amplitude values. Set False when amplitudes change

    fid_err_grad: array[num_tslot, num_ctrls] of float
        Last computed values for the fidelity error gradients wrt the
        control in the timeslot
<<<<<<< HEAD
        
    grad_norm : float
        Last computed value for the norm of the fidelity error gradients
        (sqrt of the sum of the squares)
=======

    norm_grad_sq_sum : float
        Last computed value for the sum of the squares of the
        fidelity error gradients
>>>>>>> 1e3a3e94

    fid_err_grad_current : boolean
        flag to specify whether the fidelity / fid_err are based on the
        current amplitude values. Set False when amplitudes change
    """
    def __init__(self, dynamics):
        self.parent = dynamics
        self.reset()

    def reset(self):
        """
        reset any configuration data and
        clear any temporarily held status data
        """
        self.set_log_level(self.parent.log_level)
        self.id_text = 'FID_COMP_BASE'
        self.dimensional_norm = 1.0
        self.fid_norm_func = None
        self.grad_norm_func = None
        self.uses_evo_t2end = False
        self.uses_evo_t2targ = False
        self.clear()

    def clear(self):
        """
        clear any temporarily held status data
        """
        self.fid_err = None
        self.fidelity = None
        self.fid_err_grad = None
        self.grad_norm = np.inf
        self.fidelity_current = False
        self.fid_err_grad_current = False
        self.grad_norm = 0.0

    def set_log_level(self, lvl):
        """
        Set the log_level attribute and set the level of the logger
        that is call logger.setLevel(lvl)
        """
        self.log_level = lvl
        logger.setLevel(lvl)

    def init_comp(self):
        """
        initialises the computer based on the configuration of the Dynamics
        """
        # optionally implemented in subclass
        pass

    def get_fid_err(self):
        """
        returns the absolute distance from the maximum achievable fidelity
        """
        # must be implemented by subclass
        raise errors.UsageError(
            "No method defined for getting fidelity error."
            " Suspect base class was used where sub class should have been")

    def get_fid_err_gradient(self):
        """
        Returns the normalised gradient of the fidelity error
        in a (nTimeslots x n_ctrls) array wrt the timeslot control amplitude
        """
        # must be implemented by subclass
        raise errors.UsageError("No method defined for getting fidelity"
                                " error gradient. Suspect base class was"
                                " used where sub class should have been")

    def flag_system_changed(self):
        """
        Flag fidelity and gradients as needing recalculation
        """
        self.fidelity_current = False
        # Flag gradient as needing recalculating
        self.fid_err_grad_current = False


class FidCompUnitary(FideliyComputer):
    """
    Computes fidelity error and gradient assuming unitary dynamics, e.g.
    closed qubit systems
    Note fidelity and gradient calculations were taken from DYNAMO
    (see file header)

    Attributes
    ----------
    fidelity_prenorm : complex
        Last computed value of the fidelity before it is normalised
        It is stored to use in the gradient normalisation calculation

    fidelity_prenorm_current : boolean
        flag to specify whether fidelity_prenorm are based on the
        current amplitude values. Set False when amplitudes change
    """

    def reset(self):
        FideliyComputer.reset(self)
        self.id_text = 'UNIT'
        self.uses_evo_t2targ = True

    def clear(self):
        FideliyComputer.clear(self)
        self.fidelity_prenorm = None
        self.fidelity_prenorm_current = False

    def set_phase_option(self, phase_option='PSU'):
        """
        # Phase options are
        #  SU - global phase important
        #  PSU - global phase is not important
        """
        if phase_option == 'PSU':
            self.fid_norm_func = self.normalize_PSU
            self.grad_norm_func = self.normalize_gradient_PSU
        elif phase_option == 'SU':
            self.fid_norm_func = self.normalize_SU
            self.grad_norm_func = self.normalize_gradient_SU
        elif phase_option is None:
            raise errors.UsageError("phase_option cannot be set to None"
                                    " for this FidelityComputer.")
        else:

            raise errors.UsageError("No option for phase_option: "
                                    + phase_option)

    def init_comp(self):
        """
        Check configuration and initialise the normalisation
        """
        if self.fid_norm_func is None or self.grad_norm_func is None:
            raise errors.UsageError("The phase option must be be set"
                                    "for this fidelity computer")
        self.init_normalization()

    def flag_system_changed(self):
        """
        Flag fidelity and gradients as needing recalculation
        """
        FideliyComputer.flag_system_changed(self)
        # Flag the fidelity (prenormalisation) value as needing calculation
        self.fidelity_prenorm_current = False

    def init_normalization(self):
        """
        Calc norm of <Ufinal | Ufinal> to scale subsequent norms
        When considering unitary time evolution operators, this basically
        results in calculating the trace of the identity matrix
        and is hence equal to the size of the target matrix
        There may be situations where this is not the case, and hence it
        is not assumed to be so.
        The normalisation function called should be set to either the
        PSU - global phase ignored
        SU  - global phase respected
        """
        dyn = self.parent
        self.dimensional_norm = 1.0
        self.dimensional_norm = \
            self.fid_norm_func(dyn.target.conj().T.dot(dyn.target))

    def normalize_SU(self, A):
        """

        """
        if isinstance(A, np.ndarray):
            # input is an array (matrix), so
            norm = np.trace(A)
        else:
            # input is already scalar and hence assumed
            # to be the prenormalised scalar value, e.g. fidelity
            norm = A
        return np.real(norm) / self.dimensional_norm

    def normalize_gradient_SU(self, grad):
        """
        Normalise the gradient matrix passed as grad
        This SU version respects global phase
        """
        grad_normalized = np.real(grad) / self.dimensional_norm

        return grad_normalized

    def normalize_PSU(self, A):
        """

        """
        if isinstance(A, np.ndarray):
            # input is an array (matrix), so
            norm = np.trace(A)
        else:
            # input is already scalar and hence assumed
            # to be the prenormalised scalar value, e.g. fidelity
            norm = A
        return np.abs(norm) / self.dimensional_norm

    def normalize_gradient_PSU(self, grad):
        """
        Normalise the gradient matrix passed as grad
        This PSU version is independent of global phase
        """
        fid_pn = self.get_fidelity_prenorm()
        grad_normalized = \
            2*np.real(grad*np.conj(fid_pn)) / self.dimensional_norm
        return grad_normalized

    def get_fid_err(self):
        """
        Gets the absolute error in the fidelity
        """
        return np.abs(1 - self.get_fidelity())

    def get_fidelity(self):
        """
        Gets the appropriately normalised fidelity value
        The normalisation is determined by the fid_norm_func pointer
        which should be set in the config
        """
        if not self.fidelity_current:
            self.fidelity = \
                self.fid_norm_func(self.get_fidelity_prenorm())
            self.fidelity_current = True
            if self.log_level <= logging.DEBUG:
                logger.debug("Fidelity (normalised): {}".format(self.fidelity))

        return self.fidelity

    def get_fidelity_prenorm(self):
        """
        Gets the current fidelity value prior to normalisation
        Note the gradient function uses this value
        The value is cached, because it is used in the gradient calculation
        """
        if not self.fidelity_prenorm_current:
            dyn = self.parent
            k = dyn.tslot_computer.get_timeslot_for_fidelity_calc()
            dyn.compute_evolution()
            f = np.trace(dyn.evo_init2t[k].dot(dyn.evo_t2targ[k]))
            self.fidelity_prenorm = f
            self.fidelity_prenorm_current = True
            if dyn.stats is not None:
                    dyn.stats.num_fidelity_computes += 1
            if self.log_level <= logging.DEBUG:
                logger.debug("Fidelity (pre normalisation): {}".format(
                    self.fidelity_prenorm))
        return self.fidelity_prenorm

    def get_fid_err_gradient(self):
        """
        Returns the normalised gradient of the fidelity error
        in a (nTimeslots x n_ctrls) array
        The gradients are cached in case they are requested
        mutliple times between control updates
        (although this is not typically found to happen)
        """
        if not self.fid_err_grad_current:
            dyn = self.parent
            grad_prenorm = self.compute_fid_grad()
            if self.log_level <= logging.DEBUG_INTENSE:
                logger.log(logging.DEBUG_INTENSE, "pre-normalised fidelity "
                           "gradients:\n{}".format(grad_prenorm))
            # AJGP: Note this check should not be necessary if dynamics are
            #       unitary. However, if they are not then this gradient
            #       can still be used, however the interpretation is dubious
            if self.get_fidelity() >= 1:
                self.fid_err_grad = self.grad_norm_func(grad_prenorm)
            else:
                self.fid_err_grad = -self.grad_norm_func(grad_prenorm)

            self.fid_err_grad_current = True
            if dyn.stats is not None:
                dyn.stats.num_grad_computes += 1

            self.grad_norm = np.sqrt(np.sum(self.fid_err_grad**2))
            if self.log_level <= logging.DEBUG_INTENSE:
                logger.log(logging.DEBUG_INTENSE, "Normalised fidelity error "
                           "gradients:\n{}".format(self.fid_err_grad))

            if self.log_level <= logging.DEBUG:
                logger.debug("Gradient (sum sq norm): "
<<<<<<< HEAD
                            "{} ".format(self.grad_norm))
                
=======
                             "{} ".format(self.norm_grad_sq_sum))

>>>>>>> 1e3a3e94
        return self.fid_err_grad

    def compute_fid_grad(self):
        """
        Calculates exact gradient of function wrt to each timeslot
        control amplitudes. Note these gradients are not normalised
        These are returned as a (nTimeslots x n_ctrls) array
        """
        dyn = self.parent
        n_ctrls = dyn.get_num_ctrls()
        n_ts = dyn.num_tslots

        # create n_ts x n_ctrls zero array for grad start point
        grad = np.zeros([n_ts, n_ctrls], dtype=complex)

        dyn.tslot_computer.flag_all_calc_now()
        dyn.compute_evolution()

        # loop through all ctrl timeslots calculating gradients
        time_st = timeit.default_timer()
        for j in range(n_ctrls):
            for k in range(n_ts):
                owd_evo = dyn.evo_t2targ[k+1]
<<<<<<< HEAD
                fwd_evo = dyn.evo_init2t[k]               
=======
                fwd_evo = dyn.evo_init2t[k]
                if dyn.test_out_files >= 3:
                    fname = os.path.join("test_out",
                                         "prop_grad_UNIT_j{}_k{}.txt".
                                         format(j, k))

                    np.savetxt(fname, dyn.prop_grad[k, j], fmt='%17.4f')

>>>>>>> 1e3a3e94
                g = np.trace(owd_evo.dot(dyn.prop_grad[k, j]).dot(fwd_evo))
                grad[k, j] = g
        if dyn.stats is not None:
            dyn.stats.wall_time_gradient_compute += \
                timeit.default_timer() - time_st
        return grad


class FidCompTraceDiff(FideliyComputer):
    """
    Computes fidelity error and gradient for general system dynamics
    by calculating the the fidelity error as the trace of the overlap
    of the difference between the target and evolution resulting from
    the pulses with the transpose of the same.
    This should provide a distance measure for dynamics described by matrices
    Note the gradient calculation is taken from:
    'Robust quantum gates for open systems via optimal control:
    Markovian versus non-Markovian dynamics'
    Frederik F Floether, Pierre de Fouquieres, and Sophie G Schirmer

    Attributes
    ----------
    scale_factor : float
        The fidelity error calculated is of some arbitary scale. This
        factor can be used to scale the fidelity error such that it may
        represent some physical measure
    """

    def reset(self):
        FideliyComputer.reset(self)
        self.id_text = 'TRACEDIFF'
        self.scale_factor = None
        self.uses_evo_t2end = True
        if not self.parent.prop_computer.grad_exact:
            raise errors.UsageError(
                "This FideliyComputer can only be"
                " used with an exact gradient PropagatorComputer.")

    def init_comp(self):
        """
        initialises the computer based on the configuration of the Dynamics
        Calculates the scale_factor is not already set
        """
        if self.scale_factor is None:
            self.scale_factor = 1.0 / (2.0*self.parent.get_drift_dim())
            if self.log_level <= logging.DEBUG:
                logger.debug("Scale factor calculated as {}".format(
                    self.scale_factor))

    def get_fid_err(self):
        """
        Gets the absolute error in the fidelity
        """
        if not self.fidelity_current:
            dyn = self.parent
            dyn.compute_evolution()
            n_ts = dyn.num_tslots
            evo_final = dyn.evo_init2t[n_ts]
            evo_f_diff = dyn.target - evo_final
            if self.log_level <= logging.DEBUG_VERBOSE:
                logger.log(logging.DEBUG_VERBOSE, "Calculating TraceDiff "
                           "fidelity...\n Target:\n{}\n Evo final:\n{}\n"
                           "Evo final diff:\n{}".format(dyn.target, evo_final,
                                                        evo_f_diff))

            # Calculate the fidelity error using the trace difference norm
            # Note that the value should have not imagnary part, so using
            # np.real, just avoids the complex casting warning
            self.fid_err = self.scale_factor*np.real(
<<<<<<< HEAD
                        np.trace(evo_f_diff.conj().T.dot(evo_f_diff)))
                        
            if np.isnan(self.fid_err):
                self.fid_err = np.Inf
                
=======
                np.trace(evo_f_diff.conj().T.dot(evo_f_diff)))
>>>>>>> 1e3a3e94
            if dyn.stats is not None:
                    dyn.stats.num_fidelity_computes += 1

            self.fidelity_current = True
            if self.log_level <= logging.DEBUG:
                logger.debug("Fidelity error: {}".format(self.fid_err))

        return self.fid_err

    def get_fid_err_gradient(self):
        """
        Returns the normalised gradient of the fidelity error
        in a (nTimeslots x n_ctrls) array
        The gradients are cached in case they are requested
        mutliple times between control updates
        (although this is not typically found to happen)
        """
        if not self.fid_err_grad_current:
            dyn = self.parent
            self.fid_err_grad = self.compute_fid_err_grad()
            self.fid_err_grad_current = True
            if dyn.stats is not None:
                dyn.stats.num_grad_computes += 1

            self.grad_norm = np.sqrt(np.sum(self.fid_err_grad**2))
            if self.log_level <= logging.DEBUG_INTENSE:
                logger.log(logging.DEBUG_INTENSE, "fidelity error gradients:\n"
                           "{}".format(self.fid_err_grad))

            if self.log_level <= logging.DEBUG:
<<<<<<< HEAD
                logger.debug("Gradient norm: "
                            "{} ".format(self.grad_norm))
                
=======
                logger.debug("Gradient (sum sq norm): "
                             "{} ".format(self.norm_grad_sq_sum))

>>>>>>> 1e3a3e94
        return self.fid_err_grad

    def compute_fid_err_grad(self):
        """
        Calculate exact gradient of the fidelity error function
        wrt to each timeslot control amplitudes.
        Uses the trace difference norm fidelity
        These are returned as a (nTimeslots x n_ctrls) array
        """
        dyn = self.parent
        n_ctrls = dyn.get_num_ctrls()
        n_ts = dyn.num_tslots

        # create n_ts x n_ctrls zero array for grad start point
        grad = np.zeros([n_ts, n_ctrls])

        dyn.tslot_computer.flag_all_calc_now()
        dyn.compute_evolution()

        # loop through all ctrl timeslots calculating gradients
        time_st = timeit.default_timer()
        evo_final = dyn.evo_init2t[n_ts]
        evo_f_diff = dyn.target - evo_final

        for j in range(n_ctrls):
            for k in range(n_ts):
                fwd_evo = dyn.evo_init2t[k]
                evo_grad = dyn.prop_grad[k, j].dot(fwd_evo)

                if k+1 < n_ts:
                    owd_evo = dyn.evo_t2end[k+1]
                    evo_grad = owd_evo.dot(evo_grad)

                # Note that the value should have not imagnary part, so using
                # np.real, just avoids the complex casting warning
                g = -2*self.scale_factor*np.real(
<<<<<<< HEAD
                        np.trace(evo_f_diff.conj().T.dot(evo_grad)))
                if np.isnan(g):
                    g = np.Inf
=======
                    np.trace(evo_f_diff.conj().T.dot(evo_grad)))
>>>>>>> 1e3a3e94
                grad[k, j] = g
        if dyn.stats is not None:
            dyn.stats.wall_time_gradient_compute += \
                timeit.default_timer() - time_st
        return grad


class FidCompTraceDiffApprox(FidCompTraceDiff):
    """
    As FidCompTraceDiff, except uses the finite difference method to
    compute approximate gradients

    Attributes
    ----------
    epsilon : float
        control amplitude offset to use when approximating the gradient wrt
        a timeslot control amplitude
    """
    def reset(self):
        FideliyComputer.reset(self)
        self.id_text = 'TDAPPROX'
        self.uses_evo_t2end = True
        self.scale_factor = None
        self.epsilon = 0.001

    def compute_fid_err_grad(self):
        """
        Calculates gradient of function wrt to each timeslot
        control amplitudes. Note these gradients are not normalised
        They are calulated
        These are returned as a (nTimeslots x n_ctrls) array
        """
        dyn = self.parent
        prop_comp = dyn.prop_computer
        n_ctrls = dyn.get_num_ctrls()
        n_ts = dyn.num_tslots

        if self.log_level >= logging.DEBUG:
            logger.debug("Computing fidelity error gradient")
        # create n_ts x n_ctrls zero array for grad start point
        grad = np.zeros([n_ts, n_ctrls])

        dyn.tslot_computer.flag_all_calc_now()
        dyn.compute_evolution()
        curr_fid_err = self.get_fid_err()

        # loop through all ctrl timeslots calculating gradients
        time_st = timeit.default_timer()

        for j in range(n_ctrls):
            for k in range(n_ts):
                fwd_evo = dyn.evo_init2t[k]
                prop_eps = prop_comp.compute_diff_prop(k, j, self.epsilon)
                evo_final_eps = fwd_evo.dot(prop_eps)
                if k+1 < n_ts:
                    owd_evo = dyn.evo_t2end[k+1]
                    evo_final_eps = evo_final_eps.dot(owd_evo)

                evo_f_diff_eps = dyn.target - evo_final_eps
                # Note that the value should have not imagnary part, so using
                # np.real, just avoids the complex casting warning
                fid_err_eps = self.scale_factor*np.real(
                    np.trace(evo_f_diff_eps.T.dot(evo_f_diff_eps)))
                g = (fid_err_eps - curr_fid_err)/self.epsilon

                grad[k, j] = g
        if dyn.stats is not None:
            dyn.stats.wall_time_gradient_compute += \
                timeit.default_timer() - time_st

        return grad<|MERGE_RESOLUTION|>--- conflicted
+++ resolved
@@ -122,17 +122,10 @@
     fid_err_grad: array[num_tslot, num_ctrls] of float
         Last computed values for the fidelity error gradients wrt the
         control in the timeslot
-<<<<<<< HEAD
         
     grad_norm : float
         Last computed value for the norm of the fidelity error gradients
         (sqrt of the sum of the squares)
-=======
-
-    norm_grad_sq_sum : float
-        Last computed value for the sum of the squares of the
-        fidelity error gradients
->>>>>>> 1e3a3e94
 
     fid_err_grad_current : boolean
         flag to specify whether the fidelity / fid_err are based on the
@@ -412,13 +405,8 @@
 
             if self.log_level <= logging.DEBUG:
                 logger.debug("Gradient (sum sq norm): "
-<<<<<<< HEAD
                             "{} ".format(self.grad_norm))
                 
-=======
-                             "{} ".format(self.norm_grad_sq_sum))
-
->>>>>>> 1e3a3e94
         return self.fid_err_grad
 
     def compute_fid_grad(self):
@@ -442,18 +430,7 @@
         for j in range(n_ctrls):
             for k in range(n_ts):
                 owd_evo = dyn.evo_t2targ[k+1]
-<<<<<<< HEAD
                 fwd_evo = dyn.evo_init2t[k]               
-=======
-                fwd_evo = dyn.evo_init2t[k]
-                if dyn.test_out_files >= 3:
-                    fname = os.path.join("test_out",
-                                         "prop_grad_UNIT_j{}_k{}.txt".
-                                         format(j, k))
-
-                    np.savetxt(fname, dyn.prop_grad[k, j], fmt='%17.4f')
-
->>>>>>> 1e3a3e94
                 g = np.trace(owd_evo.dot(dyn.prop_grad[k, j]).dot(fwd_evo))
                 grad[k, j] = g
         if dyn.stats is not None:
@@ -523,15 +500,11 @@
             # Note that the value should have not imagnary part, so using
             # np.real, just avoids the complex casting warning
             self.fid_err = self.scale_factor*np.real(
-<<<<<<< HEAD
                         np.trace(evo_f_diff.conj().T.dot(evo_f_diff)))
                         
             if np.isnan(self.fid_err):
                 self.fid_err = np.Inf
                 
-=======
-                np.trace(evo_f_diff.conj().T.dot(evo_f_diff)))
->>>>>>> 1e3a3e94
             if dyn.stats is not None:
                     dyn.stats.num_fidelity_computes += 1
 
@@ -562,15 +535,9 @@
                            "{}".format(self.fid_err_grad))
 
             if self.log_level <= logging.DEBUG:
-<<<<<<< HEAD
                 logger.debug("Gradient norm: "
                             "{} ".format(self.grad_norm))
                 
-=======
-                logger.debug("Gradient (sum sq norm): "
-                             "{} ".format(self.norm_grad_sq_sum))
-
->>>>>>> 1e3a3e94
         return self.fid_err_grad
 
     def compute_fid_err_grad(self):
@@ -607,13 +574,10 @@
                 # Note that the value should have not imagnary part, so using
                 # np.real, just avoids the complex casting warning
                 g = -2*self.scale_factor*np.real(
-<<<<<<< HEAD
                         np.trace(evo_f_diff.conj().T.dot(evo_grad)))
                 if np.isnan(g):
                     g = np.Inf
-=======
-                    np.trace(evo_f_diff.conj().T.dot(evo_grad)))
->>>>>>> 1e3a3e94
+                    
                 grad[k, j] = g
         if dyn.stats is not None:
             dyn.stats.wall_time_gradient_compute += \
